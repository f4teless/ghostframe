import { useState, useEffect } from "react";
import { Globe, MousePointerClick, Type } from "lucide-react";

interface Log {
  message: string;
  timestamp: string;
  type: "success" | "error" | "info";
}

export const AutomationView = () => {
  const [logs, setLogs] = useState<Log[]>([]);
  const [url, setUrl] = useState("");
  const [clickSelector, setClickSelector] = useState("");
  const [typeSelector, setTypeSelector] = useState("");
  const [typeText, setTypeText] = useState("");
  const [isSessionActive, setIsSessionActive] = useState(false);

  const handleLogMessage = (
    _event: any,
    message: string,
    type: Log["type"] = "info"
  ) => {
    setLogs((prev) => [
      { message, type, timestamp: new Date().toISOString() },
      ...prev,
    ]);
  };

  useEffect(() => {
    if (window.ghostframe?.on) {
      window.ghostframe.on("log-message", handleLogMessage);
      window.ghostframe.on(
        "automation-session-status",
        (_event: any, active: boolean) => {
          setIsSessionActive(active);
        }
      );
    }
    return () => {
      if (window.ghostframe?.off) {
        window.ghostframe.off("log-message", handleLogMessage);
        window.ghostframe.off(
          "automation-session-status",
          (_event: any, active: boolean) => {
            setIsSessionActive(active);
          }
        );
      }
    };
  }, []);

  const handleAction = async (action: { type: string; [key: string]: any }) => {
    if (!isSessionActive) {
      handleLogMessage(
        null,
        "Please start an automation session first",
        "error"
      );
      return;
    }

    const result = await window.ghostframe.automation.executeAction(action);
    if (!result.success) {
      handleLogMessage(
        null,
        `Failed to execute ${action.type}: ${result.result?.error}`,
        "error"
      );
    }
  };

  return (
<<<<<<< HEAD
    <div className="space-y-4 animate-in fade-in duration-300">
      {/* Session Status */}
      <div className="bg-black/20 backdrop-blur-xl rounded-xl p-4 border border-white/10">
        <div className="flex items-center justify-between">
          <div className="flex items-center space-x-3">
            <div
              className={`w-3 h-3 rounded-full ${
                isSessionActive ? "bg-green-400" : "bg-red-400"
              }`}
            ></div>
            <span className="text-sm text-white/80">
              {isSessionActive
                ? "Browser session active"
                : "Browser session stopped"}
            </span>
          </div>
=======
    <div className="space-y-6 animate-in fade-in duration-300">
      <div className="bg-black/30 backdrop-blur-xl rounded-2xl p-6 border border-white/20 shadow-2xl">
        <h3 className="text-lg font-medium text-white/90 mb-4">
          🤖 Automation Controls
        </h3>
        <div className="space-y-4">
>>>>>>> 69fb48cd
          <div className="flex space-x-2">
            <button
              onClick={() => window.ghostframe.automation?.stopSession?.()}
              disabled={!isSessionActive}
              className="action-btn text-xs px-3 py-1 disabled:opacity-50"
            >
              Stop Session
            </button>
          </div>
<<<<<<< HEAD
        </div>
      </div>

      {/* Quick Actions */}
      <div className="bg-black/20 backdrop-blur-xl rounded-xl p-4 border border-white/10">
        <h3 className="text-base font-medium text-white/90 mb-4 flex items-center">
          🚀 Quick Actions
        </h3>
        <div className="space-y-3">
          {/* Navigate */}
=======
>>>>>>> 69fb48cd
          <div className="flex space-x-2">
            <input
              type="url"
              value={url}
              onChange={(e) => setUrl(e.target.value)}
              placeholder="https://example.com"
              className="input-field flex-grow text-sm"
            />
            <button
              onClick={() => handleAction({ type: "navigate", url })}
              className="action-btn px-4"
              disabled={!isSessionActive}
            >
              <Globe className="w-4 h-4" />
              <span className="hidden sm:inline ml-1">Navigate</span>
            </button>
          </div>
<<<<<<< HEAD

          {/* Click Element */}
=======
>>>>>>> 69fb48cd
          <div className="flex space-x-2">
            <input
              type="text"
              value={clickSelector}
              onChange={(e) => setClickSelector(e.target.value)}
              placeholder="CSS selector (e.g., #submit-btn, .login-button)"
              className="input-field flex-grow text-sm"
            />
            <button
              onClick={() =>
                handleAction({ type: "click", selector: clickSelector })
              }
              className="action-btn px-4"
              disabled={!isSessionActive}
            >
              <MousePointerClick className="w-4 h-4" />
              <span className="hidden sm:inline ml-1">Click</span>
            </button>
          </div>
<<<<<<< HEAD

          {/* Type Text */}
=======
>>>>>>> 69fb48cd
          <div className="flex space-x-2">
            <input
              type="text"
              value={typeSelector}
              onChange={(e) => setTypeSelector(e.target.value)}
              placeholder="Input selector"
              className="input-field flex-1 text-sm"
            />
            <input
              type="text"
              value={typeText}
              onChange={(e) => setTypeText(e.target.value)}
              placeholder="Text to type"
              className="input-field flex-1 text-sm"
            />
            <button
              onClick={() =>
                handleAction({
                  type: "type",
                  selector: typeSelector,
                  text: typeText,
                })
              }
              className="action-btn px-4"
              disabled={!isSessionActive}
            >
              <Type className="w-4 h-4" />
              <span className="hidden sm:inline ml-1">Type</span>
            </button>
          </div>
        </div>
      </div>

<<<<<<< HEAD
      {/* Activity Log */}
      <div className="bg-black/20 backdrop-blur-xl rounded-xl p-4 border border-white/10">
        <h3 className="text-base font-medium text-white/90 mb-4 flex items-center">
          📋 Activity Log
        </h3>
        <div className="h-40 overflow-y-auto space-y-2 pr-2">
=======
      <div className="bg-black/30 backdrop-blur-xl rounded-2xl p-6 border border-white/20 shadow-2xl">
        <h3 className="text-lg font-medium text-white/90 mb-4">📋 Logs</h3>
        <div className="h-48 overflow-y-auto space-y-2 pr-2">
>>>>>>> 69fb48cd
          {logs.length === 0 && (
            <p className="text-sm text-white/50">No automation activity yet.</p>
          )}
          {logs.map((log) => (
            <div
              key={log.timestamp}
              className={`text-xs p-2 rounded-md font-mono ${
                log.type === "error"
                  ? "bg-red-500/20 text-red-300 border border-red-400/30"
                  : log.type === "success"
                  ? "bg-green-500/20 text-green-300 border border-green-400/30"
                  : "bg-white/5 text-white/70 border border-white/10"
              }`}
            >
              <span className="mr-2 text-white/40">
                {new Date(log.timestamp).toLocaleTimeString()}
              </span>
              <span>{log.message}</span>
            </div>
          ))}
        </div>
      </div>
    </div>
  );
};<|MERGE_RESOLUTION|>--- conflicted
+++ resolved
@@ -70,31 +70,12 @@
   };
 
   return (
-<<<<<<< HEAD
-    <div className="space-y-4 animate-in fade-in duration-300">
-      {/* Session Status */}
-      <div className="bg-black/20 backdrop-blur-xl rounded-xl p-4 border border-white/10">
-        <div className="flex items-center justify-between">
-          <div className="flex items-center space-x-3">
-            <div
-              className={`w-3 h-3 rounded-full ${
-                isSessionActive ? "bg-green-400" : "bg-red-400"
-              }`}
-            ></div>
-            <span className="text-sm text-white/80">
-              {isSessionActive
-                ? "Browser session active"
-                : "Browser session stopped"}
-            </span>
-          </div>
-=======
     <div className="space-y-6 animate-in fade-in duration-300">
       <div className="bg-black/30 backdrop-blur-xl rounded-2xl p-6 border border-white/20 shadow-2xl">
         <h3 className="text-lg font-medium text-white/90 mb-4">
           🤖 Automation Controls
         </h3>
         <div className="space-y-4">
->>>>>>> 69fb48cd
           <div className="flex space-x-2">
             <button
               onClick={() => window.ghostframe.automation?.stopSession?.()}
@@ -104,19 +85,6 @@
               Stop Session
             </button>
           </div>
-<<<<<<< HEAD
-        </div>
-      </div>
-
-      {/* Quick Actions */}
-      <div className="bg-black/20 backdrop-blur-xl rounded-xl p-4 border border-white/10">
-        <h3 className="text-base font-medium text-white/90 mb-4 flex items-center">
-          🚀 Quick Actions
-        </h3>
-        <div className="space-y-3">
-          {/* Navigate */}
-=======
->>>>>>> 69fb48cd
           <div className="flex space-x-2">
             <input
               type="url"
@@ -134,11 +102,6 @@
               <span className="hidden sm:inline ml-1">Navigate</span>
             </button>
           </div>
-<<<<<<< HEAD
-
-          {/* Click Element */}
-=======
->>>>>>> 69fb48cd
           <div className="flex space-x-2">
             <input
               type="text"
@@ -158,11 +121,6 @@
               <span className="hidden sm:inline ml-1">Click</span>
             </button>
           </div>
-<<<<<<< HEAD
-
-          {/* Type Text */}
-=======
->>>>>>> 69fb48cd
           <div className="flex space-x-2">
             <input
               type="text"
@@ -196,18 +154,9 @@
         </div>
       </div>
 
-<<<<<<< HEAD
-      {/* Activity Log */}
-      <div className="bg-black/20 backdrop-blur-xl rounded-xl p-4 border border-white/10">
-        <h3 className="text-base font-medium text-white/90 mb-4 flex items-center">
-          📋 Activity Log
-        </h3>
-        <div className="h-40 overflow-y-auto space-y-2 pr-2">
-=======
       <div className="bg-black/30 backdrop-blur-xl rounded-2xl p-6 border border-white/20 shadow-2xl">
         <h3 className="text-lg font-medium text-white/90 mb-4">📋 Logs</h3>
         <div className="h-48 overflow-y-auto space-y-2 pr-2">
->>>>>>> 69fb48cd
           {logs.length === 0 && (
             <p className="text-sm text-white/50">No automation activity yet.</p>
           )}
